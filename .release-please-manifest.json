{
<<<<<<< HEAD
  ".": "0.4.4",
  "foundry-local-rest-api": "0.4.4"
=======
  ".": "0.5.0",
  "foundry-local-rest-api": "0.5.0"
>>>>>>> 5f590b00
}<|MERGE_RESOLUTION|>--- conflicted
+++ resolved
@@ -1,9 +1,4 @@
 {
-<<<<<<< HEAD
-  ".": "0.4.4",
-  "foundry-local-rest-api": "0.4.4"
-=======
   ".": "0.5.0",
   "foundry-local-rest-api": "0.5.0"
->>>>>>> 5f590b00
 }