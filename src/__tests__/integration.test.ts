--- conflicted
+++ resolved
@@ -100,36 +100,21 @@
     });
 
     it('should handle API operations with proper error handling', async () => {
-<<<<<<< HEAD
       // Set up the mock before creating the client
       mockAxiosInstance.get
         .mockResolvedValueOnce({ data: { status: 'connected' } }) // connect() call
         .mockRejectedValueOnce(new Error('Temporary error')) // first searchActors call
         .mockResolvedValueOnce({
-=======
-      mockAxiosInstance.get
-        .mockResolvedValueOnce({ data: { status: 'connected' } }) // For connect() call
-        .mockRejectedValueOnce(new Error('Temporary error'))      // First searchActors call
-        .mockResolvedValueOnce({                                  // Second searchActors call (retry)
->>>>>>> a720211a
           data: {
             actors: [
               { _id: '1', name: 'Test Actor', type: 'character' }
             ]
           }
-<<<<<<< HEAD
         }); // searchActors retry
 
       client = new FoundryClient({
         baseUrl: 'http://localhost:30000',
         apiKey: 'test-key', // Enable REST API mode
-=======
-        });
-
-      client = new FoundryClient({
-        baseUrl: 'http://localhost:30000',
-        apiKey: 'test-key',
->>>>>>> a720211a
         retryAttempts: 2,
         retryDelay: 100,
       });
@@ -140,11 +125,7 @@
 
       expect(result.actors).toHaveLength(1);
       expect(result.actors[0].name).toBe('Test Actor');
-<<<<<<< HEAD
       expect(mockAxiosInstance.get).toHaveBeenCalledTimes(3); // 1 for connect + 1 failed + 1 succeeded
-=======
-      expect(mockAxiosInstance.get).toHaveBeenCalledTimes(3); // 1 for connect + 2 for searchActors (retry)
->>>>>>> a720211a
     });
   });
 
@@ -237,15 +218,12 @@
 
   describe('Data Flow Integration', () => {
     it('should process complete actor search workflow', async () => {
-<<<<<<< HEAD
-=======
       client = new FoundryClient({
         baseUrl: 'http://localhost:30000',
         apiKey: 'test-key',
       });
 
       const mockAxios = await import('axios');
->>>>>>> a720211a
       const mockActorData = {
         actors: [
           {
@@ -265,7 +243,6 @@
         limit: 10,
       };
 
-<<<<<<< HEAD
       // Set up the mock before creating the client
       mockAxiosInstance.get
         .mockResolvedValueOnce({ data: { status: 'connected' } }) // connect() call
@@ -274,15 +251,6 @@
       client = new FoundryClient({
         baseUrl: 'http://localhost:30000',
         apiKey: 'test-key', // Enable REST API mode
-=======
-      mockAxiosInstance.get
-        .mockResolvedValueOnce({ data: { status: 'connected' } }) // For connect() call
-        .mockResolvedValueOnce({ data: mockActorData });          // For searchActors call
-
-      client = new FoundryClient({
-        baseUrl: 'http://localhost:30000',
-        apiKey: 'test-key',
->>>>>>> a720211a
       });
 
       await client.connect();
@@ -306,15 +274,12 @@
     });
 
     it('should handle complex item search with filtering', async () => {
-<<<<<<< HEAD
-=======
       client = new FoundryClient({
         baseUrl: 'http://localhost:30000',
         apiKey: 'test-key',
       });
 
       const mockAxios = await import('axios');
->>>>>>> a720211a
       const mockItemData = {
         items: [
           {
@@ -333,7 +298,6 @@
         limit: 10,
       };
 
-<<<<<<< HEAD
       // Set up the mock before creating the client
       mockAxiosInstance.get
         .mockResolvedValueOnce({ data: { status: 'connected' } }) // connect() call
@@ -342,15 +306,6 @@
       client = new FoundryClient({
         baseUrl: 'http://localhost:30000',
         apiKey: 'test-key', // Enable REST API mode
-=======
-      mockAxiosInstance.get
-        .mockResolvedValueOnce({ data: { status: 'connected' } }) // For connect() call
-        .mockResolvedValueOnce({ data: mockItemData });          // For searchItems call
-
-      client = new FoundryClient({
-        baseUrl: 'http://localhost:30000',
-        apiKey: 'test-key',
->>>>>>> a720211a
       });
 
       await client.connect();
@@ -377,7 +332,6 @@
 
   describe('Error Handling Integration', () => {
     it('should handle cascading failures gracefully', async () => {
-<<<<<<< HEAD
       // Set up the mock before creating the client
       mockAxiosInstance.get
         .mockResolvedValueOnce({ data: { status: 'connected' } }) // connect() call
@@ -386,15 +340,6 @@
       client = new FoundryClient({
         baseUrl: 'http://localhost:30000',
         apiKey: 'test-key', // Enable REST API mode
-=======
-      mockAxiosInstance.get
-        .mockResolvedValueOnce({ data: { status: 'connected' } }) // For connect() call
-        .mockRejectedValue(new Error('Service unavailable'));      // For all searchActors calls
-
-      client = new FoundryClient({
-        baseUrl: 'http://localhost:30000',
-        apiKey: 'test-key',
->>>>>>> a720211a
         retryAttempts: 2,
         retryDelay: 10,
       });
@@ -409,7 +354,6 @@
     });
 
     it('should maintain system stability after errors', async () => {
-<<<<<<< HEAD
       // Set up the mock before creating the client
       mockAxiosInstance.get
         .mockResolvedValueOnce({ data: { status: 'connected' } }) // connect() call
@@ -420,17 +364,6 @@
       client = new FoundryClient({
         baseUrl: 'http://localhost:30000',
         apiKey: 'test-key', // Enable REST API mode
-=======
-      mockAxiosInstance.get
-        .mockResolvedValueOnce({ data: { status: 'connected' } })  // For connect() call
-        .mockRejectedValueOnce(new Error('Temporary failure'))     // First searchActors call
-        .mockResolvedValueOnce({ data: { actors: [] } })           // Second searchActors call (retry)
-        .mockResolvedValueOnce({ data: { items: [] } });           // For searchItems call
-
-      client = new FoundryClient({
-        baseUrl: 'http://localhost:30000',
-        apiKey: 'test-key',
->>>>>>> a720211a
         retryAttempts: 1,
       });
 
