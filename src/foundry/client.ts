/**
 * @fileoverview FoundryVTT client for API communication and WebSocket connections
 *
 * This module provides a comprehensive client for interacting with FoundryVTT instances
 * through both REST API (via optional module) and WebSocket connections.
 *
 * @version 0.1.0
 * @author FoundryVTT MCP Team
 */

import axios, { AxiosInstance } from 'axios';
import WebSocket from 'ws';
import { logger } from '../utils/logger.js';
import { FoundryActor, FoundryScene, FoundryWorld, DiceRoll, ActorSearchResult, ItemSearchResult } from './types.js';

/**
 * Configuration interface for FoundryVTT client connection settings
 *
 * @interface FoundryClientConfig
 * @example
 * ```typescript
 * const config: FoundryClientConfig = {
 *   baseUrl: 'http://localhost:30000',
 *   apiKey: 'your-api-key',
 *   timeout: 10000
 * };
 * ```
 */
export interface FoundryClientConfig {
  /** Base URL of the FoundryVTT server (e.g., 'http://localhost:30000') */
  baseUrl: string;
  /** API key for REST API module authentication (optional) */
  apiKey?: string;
  /** Username for basic authentication (optional) */
  username?: string;
  /** Password for basic authentication (optional) */
  password?: string;
  /** Request timeout in milliseconds (default: 10000) */
  timeout?: number;
  /** Number of retry attempts for failed requests (default: 3) */
  retryAttempts?: number;
  /** Delay between retry attempts in milliseconds (default: 1000) */
  retryDelay?: number;
  /** Custom WebSocket path (default: '/socket.io/') */
  socketPath?: string;
}

/**
 * Parameters for searching actors in FoundryVTT
 *
 * @interface SearchActorsParams
 * @example
 * ```typescript
 * const params: SearchActorsParams = {
 *   query: 'Gandalf',
 *   type: 'npc',
 *   limit: 10
 * };
 * ```
 */
export interface SearchActorsParams {
  /** Search query string to match against actor names */
  query?: string;
  /** Actor type filter (e.g., 'character', 'npc') */
  type?: string;
  /** Maximum number of results to return */
  limit?: number;
}

/**
 * Parameters for searching items in FoundryVTT
 *
 * @interface SearchItemsParams
 * @example
 * ```typescript
 * const params: SearchItemsParams = {
 *   query: 'sword',
 *   type: 'weapon',
 *   rarity: 'rare',
 *   limit: 20
 * };
 * ```
 */
export interface SearchItemsParams {
  /** Search query string to match against item names */
  query?: string;
  /** Item type filter (e.g., 'weapon', 'armor', 'consumable') */
  type?: string;
  /** Item rarity filter (e.g., 'common', 'uncommon', 'rare') */
  rarity?: string;
  /** Maximum number of results to return */
  limit?: number;
}

/**
 * Client for communicating with FoundryVTT instances
 *
 * This class provides methods for interacting with FoundryVTT through both REST API
 * and WebSocket connections. It supports dice rolling, actor/item searching,
 * scene management, and real-time updates.
 *
 * @class FoundryClient
 * @example
 * ```typescript
 * const client = new FoundryClient({
 *   baseUrl: 'http://localhost:30000',
 *   apiKey: 'your-api-key'
 * });
 *
 * await client.connect();
 * const actors = await client.searchActors({ query: 'Hero' });
 * const diceResult = await client.rollDice('1d20+5', 'Attack roll');
 * ```
 */
export class FoundryClient {
  private http: AxiosInstance;
  private ws: WebSocket | null = null;
  private config: FoundryClientConfig;
  private sessionToken?: string;
  private _isConnected = false;
  private connectionMethod: 'rest' | 'websocket' | 'hybrid' = 'websocket';

  /**
   * Creates a new FoundryClient instance
   *
   * @param config - Configuration object for the client
   * @example
   * ```typescript
   * const client = new FoundryClient({
   *   baseUrl: 'http://localhost:30000',
   *   apiKey: 'your-api-key',
   *   timeout: 15000
   * });
   * ```
   */
  constructor(config: FoundryClientConfig) {
    // Validate required configuration
<<<<<<< HEAD
    if (!config.baseUrl) {
      throw new Error('baseUrl is required for FoundryVTT client');
    }
    
=======
    if (!config.baseUrl || config.baseUrl.trim() === '') {
      throw new Error('baseUrl is required and cannot be empty');
    }

    // Basic URL validation
    try {
      new URL(config.baseUrl);
    } catch (error) {
      throw new Error(`Invalid baseUrl: ${config.baseUrl}`);
    }

>>>>>>> a720211a
    this.config = {
      timeout: 10000,
      retryAttempts: 3,
      retryDelay: 1000,
      socketPath: '/socket.io/',
      ...config,
    };

    // Determine connection method based on configuration
    if (this.config.apiKey) {
      this.connectionMethod = 'rest';
    } else if (this.config.username && this.config.password) {
      this.connectionMethod = 'hybrid'; // WebSocket + potential auth
    } else {
      this.connectionMethod = 'websocket';
    }

    this.http = axios.create({
      baseURL: this.config.baseUrl,
      timeout: this.config.timeout || 30000,
      headers: {
        'Content-Type': 'application/json',
        'User-Agent': 'FoundryMCP/0.1.0',
      },
    });

    this.setupHttpInterceptors();
    logger.info(`FoundryVTT client initialized (${this.connectionMethod} mode)`);
  }

  /**
   * Sets up HTTP request and response interceptors for authentication and error handling
   * @private
   */
  private setupHttpInterceptors(): void {
    // Request interceptor for authentication
    this.http.interceptors.request.use((config) => {
      if (this.config.apiKey) {
        // Use x-api-key header for local REST API module
        config.headers['x-api-key'] = this.config.apiKey;
      } else if (this.sessionToken) {
        config.headers.Authorization = `Bearer ${this.sessionToken}`;
      }
      return config;
    });

    // Response interceptor for error handling
    this.http.interceptors.response.use(
      (response) => response,
      async (error) => {
        if (error.response?.status === 401) {
          logger.warn('Authentication failed, connection may need to be re-established');
          this._isConnected = false;
        }
        return Promise.reject(error);
      }
    );
  }

  /**
   * Tests the connection to FoundryVTT server
   *
   * @returns Promise that resolves to true if connection is successful
   * @throws {Error} If connection fails
   * @example
   * ```typescript
   * try {
   *   const isConnected = await client.testConnection();
   *   console.log('Connected:', isConnected);
   * } catch (error) {
   *   console.error('Connection failed:', error);
   * }
   * ```
   */
  async testConnection(): Promise<boolean> {
    try {
      logger.debug('Testing connection to FoundryVTT...');

      // Try to authenticate if we have credentials
      if (this.config.username && this.config.password) {
        await this.authenticate();
      }

      // Test basic API endpoint
      const response = await this.http.get('/api/status');
      logger.debug('Connection test successful', { status: response.status });
      return true;
    } catch (error) {
      logger.error('Failed to connect WebSocket:', error);
      throw error;
    }
  }

  /**
   * Handles incoming WebSocket messages from FoundryVTT
   *
   * @param message - The WebSocket message object
   * @private
   */
  private handleWebSocketMessage(message: any): void {
    logger.debug('WebSocket message received:', message);

    // Call registered message handlers first
    if (this.messageHandlers && this.messageHandlers.has(message.type)) {
      const handler = this.messageHandlers.get(message.type);
      if (handler) {
        try {
          handler(message.data);
        } catch (error) {
          logger.error('Error in message handler:', error);
        }
      }
    }

    // Handle built-in message types
    switch (message.type) {
      case 'combatUpdate':
        logger.info('Combat state updated');
        break;
      case 'actorUpdate':
        logger.info('Actor updated:', message.data?.name);
        break;
      case 'sceneUpdate':
        logger.info('Scene updated:', message.data?.name);
        break;
      default:
        logger.debug('Unknown WebSocket message type:', message.type);
    }
  }

  /**
   * Disconnects from FoundryVTT server
   *
   * Closes WebSocket connection and resets connection state.
   *
   * @returns Promise that resolves when disconnection is complete
   * @example
   * ```typescript
   * await client.disconnect();
   * console.log('Disconnected from FoundryVTT');
   * ```
   */
  async disconnect(): Promise<void> {
    if (this.ws) {
      this.ws.close();
      this.ws = null;
    }
    this._isConnected = false;
    logger.info('FoundryVTT client disconnected');
  }

  /**
   * Checks if client is currently connected to FoundryVTT
   *
   * @returns True if connected, false otherwise
   * @example
   * ```typescript
   * if (client.isConnected()) {
   *   console.log('Client is connected');
   * }
   * ```
   */
  isConnected(): boolean {
    return this._isConnected;
  }

  /**
   * Executes an HTTP request with retry logic
   *
   * @private
   * @param operation - Function that returns a Promise for the HTTP operation
   * @returns Promise that resolves to the operation result
   * @throws {Error} If all retry attempts fail
   */
  private async executeWithRetry<T>(operation: () => Promise<T>): Promise<T> {
    let lastError: Error;
    const maxAttempts = (this.config.retryAttempts || 3) + 1; // Include initial attempt
    
    for (let attempt = 1; attempt <= maxAttempts; attempt++) {
      try {
        return await operation();
      } catch (error) {
        lastError = error as Error;
        logger.debug(`Request attempt ${attempt} failed:`, error);
        
        // If this was the last attempt, throw the error
        if (attempt === maxAttempts) {
          throw lastError;
        }
        
        // Wait before retrying
        await new Promise(resolve => setTimeout(resolve, this.config.retryDelay || 1000));
      }
    }
    
    throw lastError!;
  }

  /**
   * Establishes connection to FoundryVTT server
   *
   * Uses either REST API or WebSocket connection based on configuration.
   *
   * @returns Promise that resolves when connection is established
   * @throws {Error} If connection fails
   * @example
   * ```typescript
   * await client.connect();
   * console.log('Connected to FoundryVTT');
   * ```
   */
  async connect(): Promise<void> {
    if (this.config.apiKey) {
      // For local REST API module, test the connection
      try {
        await this.http.get('/api/status');
        this._isConnected = true;
        logger.info('Connected to FoundryVTT via local REST API module');
      } catch (error) {
        logger.error('Failed to connect via local REST API module:', error);
        throw error;
      }
    } else {
      // Use WebSocket connection
      await this.connectWebSocket();
      this._isConnected = true;
    }
  }

  /**
   * Sends a message via WebSocket connection
   *
   * @param message - Message object to send
   * @example
   * ```typescript
   * client.sendMessage({
   *   type: 'chat',
   *   content: 'Hello from MCP!'
   * });
   * ```
   */
  sendMessage(message: any): void {
    if (this.ws && this.ws.readyState === WebSocket.OPEN) {
      this.ws.send(JSON.stringify(message));
    } else {
      logger.warn('Cannot send message: WebSocket not connected');
    }
  }

  /**
   * Registers a message handler for specific WebSocket message types
   *
   * @param type - Message type to handle
   * @param handler - Function to call when message is received
   * @example
   * ```typescript
   * client.onMessage('combatUpdate', (data) => {
   *   console.log('Combat updated:', data);
   * });
   * ```
   */
  onMessage(type: string, handler: Function): void {
    // Simple event handling - in a real implementation you'd want a proper event system
    if (!this.messageHandlers) {
      this.messageHandlers = new Map();
    }
    this.messageHandlers.set(type, handler);
  }

  private messageHandlers?: Map<string, Function>;

  /**
   * Authenticates with FoundryVTT using username and password
   *
   * @private
   * @returns Promise that resolves when authentication is complete
   * @throws {Error} If authentication fails or credentials are missing
   */
  private async authenticate(): Promise<void> {
    if (!this.config.username || !this.config.password) {
      throw new Error('Username and password required for authentication');
    }

    try {
      const response = await this.http.post('/api/auth', {
        username: this.config.username,
        password: this.config.password,
      });

      this.sessionToken = response.data.token;
      logger.info('Successfully authenticated with FoundryVTT');
    } catch (error) {
      logger.error('Authentication failed:', error);
      throw new Error('Failed to authenticate with FoundryVTT');
    }
  }

  /**
   * Rolls dice using FoundryVTT's dice system
   *
   * @param formula - Dice formula in standard notation (e.g., '1d20+5', '3d6')
   * @param reason - Optional reason for the roll
   * @returns Promise resolving to dice roll result
   * @example
   * ```typescript
   * const result = await client.rollDice('1d20+5', 'Attack roll');
   * console.log(`Rolled ${result.total} (${result.breakdown})`);
   * ```
   */
  async rollDice(formula: string, reason?: string): Promise<DiceRoll> {
    try {
      logger.debug('Rolling dice', { formula, reason });

      if (this.config.apiKey) {
        // Use REST API module if available
        const response = await this.http.post('/api/dice/roll', {
          formula,
          flavor: reason,
        });

        const result: DiceRoll = {
          formula,
          total: response.data.total,
          breakdown: response.data.terms?.map((term: any) => term.results?.join(', ')).join(' + ') || formula,
          timestamp: new Date().toISOString(),
        };
        if (reason) {
          result.reason = reason;
        }
        return result;
      } else {
        // Use fallback dice rolling
        return this.fallbackDiceRoll(formula, reason);
      }
    } catch (error) {
      logger.warn('REST API dice roll failed, using fallback:', error);
      return this.fallbackDiceRoll(formula, reason);
    }
  }

  /**
   * Performs fallback dice rolling when REST API is unavailable
   *
   * @private
   * @param formula - Dice formula to roll
   * @param reason - Optional reason for the roll
   * @returns Dice roll result
   */
  private fallbackDiceRoll(formula: string, reason?: string): DiceRoll {
    // Basic dice roll parsing (1d20, 2d6+3, etc.)
    const diceRegex = /(\d+)d(\d+)([+\-]\d+)?/g;
    let total = 0;
    const breakdown: string[] = [];

    let match;
    while ((match = diceRegex.exec(formula)) !== null) {
      const [, numDice, numSides, modifier] = match;
      const diceCount = parseInt(numDice || '1');
      const sides = parseInt(numSides || '6');
      const mod = modifier ? parseInt(modifier) : 0;

      const rolls: number[] = [];
      for (let i = 0; i < diceCount; i++) {
        rolls.push(Math.floor(Math.random() * sides) + 1);
      }

      const rollSum = rolls.reduce((sum, roll) => sum + roll, 0) + mod;
      total += rollSum;

      breakdown.push(`${rolls.join(', ')}${mod !== 0 ? ` ${modifier}` : ''} = ${rollSum}`);
    }

    const result: DiceRoll = {
      formula,
      total,
      breakdown: breakdown.join(' | '),
      timestamp: new Date().toISOString(),
    };
    if (reason) {
      result.reason = reason;
    }
    return result;
  }

  /**
   * Searches for actors in FoundryVTT
   *
   * @param params - Search parameters
   * @returns Promise resolving to search results
   * @example
   * ```typescript
   * const results = await client.searchActors({
   *   query: 'Gandalf',
   *   type: 'npc',
   *   limit: 10
   * });
   * console.log(`Found ${results.actors.length} actors`);
   * ```
   */
  async searchActors(params: SearchActorsParams): Promise<ActorSearchResult> {
    logger.debug('Searching actors', params);
<<<<<<< HEAD

    if (this.config.apiKey) {
      const response = await this.retryRequest(() => this.http.get(`/api/actors`, { params }));
      return response.data;
=======

    if (this.config.apiKey) {
      return await this.executeWithRetry(async () => {
        const queryParams = new URLSearchParams();
        if (params.query) {
          queryParams.append('search', params.query);
        }
        if (params.type) {
          queryParams.append('type', params.type);
        }
        if (params.limit) {
          queryParams.append('limit', params.limit.toString());
        }

        const response = await this.http.get(`/api/actors`, { params });
        return response.data;
      });
>>>>>>> a720211a
    } else {
      // Fallback: return mock data or empty array
      logger.warn('Actor search requires REST API module - returning empty results');
      return { actors: [], total: 0, page: 1, limit: params.limit || 10 };
    }
  }

  /**
   * Retrieves detailed information about a specific actor
   *
   * @param actorId - The ID of the actor to retrieve
   * @returns Promise resolving to actor data
   * @throws {Error} If actor is not found
   * @example
   * ```typescript
   * const actor = await client.getActor('actor-id-123');
   * console.log(`Actor: ${actor.name} (${actor.type})`);
   * ```
   */
  async getActor(actorId: string): Promise<FoundryActor> {
    try {
      if (this.config.apiKey) {
        const response = await this.http.get(`/api/actors/${actorId}`);
        return response.data;
      } else {
        throw new Error('Actor retrieval requires REST API module');
      }
    } catch (error) {
      logger.error(`Failed to get actor ${actorId}:`, error);
      throw new Error(`Actor not found: ${actorId}`);
    }
  }

  /**
   * Searches for items in FoundryVTT
   *
   * @param params - Search parameters
   * @returns Promise resolving to search results
   * @example
   * ```typescript
   * const results = await client.searchItems({
   *   query: 'sword',
   *   type: 'weapon',
   *   rarity: 'rare'
   * });
   * console.log(`Found ${results.items.length} items`);
   * ```
   */
  async searchItems(params: SearchItemsParams): Promise<ItemSearchResult> {
    logger.debug('Searching items', params);

    if (this.config.apiKey) {
      const response = await this.retryRequest(() => this.http.get(`/api/items`, { params }));
      return response.data;
    } else {
      logger.warn('Item search requires REST API module - returning empty results');
      return { items: [], total: 0, page: 1, limit: params.limit || 10 };
    }
  }

  /**
   * Retrieves the current active scene or a specific scene by ID
   *
   * @param sceneId - Optional scene ID. If not provided, returns current scene
   * @returns Promise resolving to scene data
   * @throws {Error} If scene is not found
   * @example
   * ```typescript
   * const currentScene = await client.getCurrentScene();
   * console.log(`Current scene: ${currentScene.name}`);
   *
   * const specificScene = await client.getCurrentScene('scene-id-123');
   * ```
   */
  async getCurrentScene(sceneId?: string): Promise<FoundryScene> {
    try {
      if (this.config.apiKey) {
        const endpoint = sceneId ? `/api/scenes/${sceneId}` : '/api/scenes/current';
        const response = await this.http.get(endpoint);
        return response.data;
      } else {
        // Return mock scene data
        return {
          _id: 'mock-scene',
          name: 'Unknown Scene',
          active: true,
          navigation: true,
          width: 4000,
          height: 3000,
          padding: 0.25,
          shiftX: 0,
          shiftY: 0,
          globalLight: false,
          darkness: 0,
          description: 'Scene information requires REST API module to be installed and configured.'
        };
      }
    } catch (error) {
      logger.error('Failed to get scene:', error);
      throw new Error('Scene not found');
    }
  }

  /**
   * Retrieves a specific scene by ID
   *
   * @param sceneId - The ID of the scene to retrieve
   * @returns Promise resolving to scene data
   * @example
   * ```typescript
   * const scene = await client.getScene('scene-id-123');
   * console.log(`Scene: ${scene.name} (${scene.width}x${scene.height})`);
   * ```
   */
  async getScene(sceneId: string): Promise<FoundryScene> {
    return this.getCurrentScene(sceneId);
  }

  /**
   * Retrieves information about the current world
   *
   * @returns Promise resolving to world information
   * @throws {Error} If world information cannot be retrieved
   * @example
   * ```typescript
   * const world = await client.getWorldInfo();
   * console.log(`World: ${world.title} (${world.system})`);
   * ```
   */
  async getWorldInfo(): Promise<FoundryWorld> {
    try {
      if (this.config.apiKey) {
        const response = await this.http.get('/api/world');
        return response.data;
      } else {
        // Return basic world info
        return {
          id: 'unknown',
          title: 'FoundryVTT World',
          description: 'World information requires REST API module',
          system: 'unknown',
          coreVersion: 'unknown',
          systemVersion: 'unknown',
          playtime: 0,
          created: new Date().toISOString(),
          modified: new Date().toISOString(),
        };
      }
    } catch (error) {
      logger.error('Failed to get world info:', error);
      throw new Error('Failed to retrieve world information');
    }
  }

  /**
   * Establishes WebSocket connection to FoundryVTT
   *
   * @private
   * @returns Promise that resolves when WebSocket connection is established
   * @throws {Error} If WebSocket connection fails
   */
  async connectWebSocket(): Promise<void> {
    if (this.ws) {
      return; // Already connected
    }

    const wsUrl = this.config.baseUrl.replace(/^http/, 'ws') + '/socket.io/';

    return new Promise((resolve, reject) => {
      try {
        this.ws = new WebSocket(wsUrl);

        this.ws.on('open', () => {
<<<<<<< HEAD
=======
          this._isConnected = true;
>>>>>>> a720211a
          logger.info('WebSocket connected to FoundryVTT');
          resolve();
        });

        this.ws.on('message', (data) => {
          try {
            const message = JSON.parse(data.toString());
            this.handleWebSocketMessage(message);
<<<<<<< HEAD

            // Handle message type callbacks
            if (this.messageHandlers) {
              const handler = this.messageHandlers.get(message.type);
              if (handler) {
                handler(message.data);
              }
            }
=======
>>>>>>> a720211a
          } catch (error) {
            logger.warn('Failed to parse WebSocket message:', error);
          }
        });

        this.ws.on('error', (error) => {
          logger.error('WebSocket error:', error);
<<<<<<< HEAD
=======
          this.ws = null;
>>>>>>> a720211a
          this._isConnected = false;
          reject(error);
        });

        this.ws.on('close', () => {
          logger.info('WebSocket disconnected');
          this.ws = null;
          this._isConnected = false;
        });
      } catch (error) {
        logger.error('WebSocket connection failed:', error);
        reject(error);
      }
    });
  }

  /**
   * Makes a GET request to the FoundryVTT server
   *
   * @param url - The URL path to request
   * @param config - Optional axios request configuration
   * @returns Promise resolving to the response
   * @example
   * ```typescript
   * const response = await client.get('/api/diagnostics/health');
   * console.log(response.data);
   * ```
   */
  async get(url: string, config?: any): Promise<any> {
    try {
      return await this.http.get(url, config);
    } catch (error) {
      logger.error(`GET request to ${url} failed:`, error);
      throw error;
    }
  }

  /**
   * Makes a POST request to the FoundryVTT server
   *
   * @param url - The URL path to request
   * @param data - The data to send in the request body
   * @param config - Optional axios request configuration
   * @returns Promise resolving to the response
   * @example
   * ```typescript
   * const response = await client.post('/api/dice/roll', { formula: '1d20' });
   * console.log(response.data);
   * ```
   */
  async post(url: string, data?: any, config?: any): Promise<any> {
    try {
      return await this.http.post(url, data, config);
    } catch (error) {
      logger.error(`POST request to ${url} failed:`, error);
      throw error;
    }
  }

  /**
   * Makes a PUT request to the FoundryVTT server
   *
   * @param url - The URL path to request
   * @param data - The data to send in the request body
   * @param config - Optional axios request configuration
   * @returns Promise resolving to the response
   */
  async put(url: string, data?: any, config?: any): Promise<any> {
    try {
      return await this.http.put(url, data, config);
    } catch (error) {
      logger.error(`PUT request to ${url} failed:`, error);
      throw error;
    }
  }

  /**
   * Makes a DELETE request to the FoundryVTT server
   *
   * @param url - The URL path to request
   * @param config - Optional axios request configuration
   * @returns Promise resolving to the response
   */
  async delete(url: string, config?: any): Promise<any> {
    try {
      return await this.http.delete(url, config);
    } catch (error) {
      logger.error(`DELETE request to ${url} failed:`, error);
      throw error;
    }
  }

  /**
   * Retry mechanism for HTTP requests
   *
   * @private
   * @param requestFn - Function that performs the HTTP request
   * @returns Promise resolving to the response
   */
  private async retryRequest(requestFn: () => Promise<any>): Promise<any> {
    let lastError: any;
    const maxAttempts = (this.config.retryAttempts || 3) + 1; // +1 for initial attempt
    
    for (let attempt = 1; attempt <= maxAttempts; attempt++) {
      try {
        const response = await requestFn();
        if (!response) {
          throw new Error('Request returned undefined response');
        }
        return response;
      } catch (error) {
        lastError = error;
        
        if (attempt === maxAttempts) {
          logger.error(`Request failed after ${maxAttempts} attempts:`, error);
          throw error;
        }
        
        logger.warn(`Request attempt ${attempt} failed, retrying...`, error);
        await new Promise(resolve => setTimeout(resolve, this.config.retryDelay || 1000));
      }
    }
    
    throw lastError;
  }
}<|MERGE_RESOLUTION|>--- conflicted
+++ resolved
@@ -135,12 +135,6 @@
    */
   constructor(config: FoundryClientConfig) {
     // Validate required configuration
-<<<<<<< HEAD
-    if (!config.baseUrl) {
-      throw new Error('baseUrl is required for FoundryVTT client');
-    }
-    
-=======
     if (!config.baseUrl || config.baseUrl.trim() === '') {
       throw new Error('baseUrl is required and cannot be empty');
     }
@@ -151,8 +145,7 @@
     } catch (error) {
       throw new Error(`Invalid baseUrl: ${config.baseUrl}`);
     }
-
->>>>>>> a720211a
+    
     this.config = {
       timeout: 10000,
       retryAttempts: 3,
@@ -554,12 +547,6 @@
    */
   async searchActors(params: SearchActorsParams): Promise<ActorSearchResult> {
     logger.debug('Searching actors', params);
-<<<<<<< HEAD
-
-    if (this.config.apiKey) {
-      const response = await this.retryRequest(() => this.http.get(`/api/actors`, { params }));
-      return response.data;
-=======
 
     if (this.config.apiKey) {
       return await this.executeWithRetry(async () => {
@@ -577,7 +564,6 @@
         const response = await this.http.get(`/api/actors`, { params });
         return response.data;
       });
->>>>>>> a720211a
     } else {
       // Fallback: return mock data or empty array
       logger.warn('Actor search requires REST API module - returning empty results');
@@ -751,10 +737,7 @@
         this.ws = new WebSocket(wsUrl);
 
         this.ws.on('open', () => {
-<<<<<<< HEAD
-=======
           this._isConnected = true;
->>>>>>> a720211a
           logger.info('WebSocket connected to FoundryVTT');
           resolve();
         });
@@ -763,8 +746,6 @@
           try {
             const message = JSON.parse(data.toString());
             this.handleWebSocketMessage(message);
-<<<<<<< HEAD
-
             // Handle message type callbacks
             if (this.messageHandlers) {
               const handler = this.messageHandlers.get(message.type);
@@ -772,8 +753,6 @@
                 handler(message.data);
               }
             }
-=======
->>>>>>> a720211a
           } catch (error) {
             logger.warn('Failed to parse WebSocket message:', error);
           }
@@ -781,10 +760,7 @@
 
         this.ws.on('error', (error) => {
           logger.error('WebSocket error:', error);
-<<<<<<< HEAD
-=======
           this.ws = null;
->>>>>>> a720211a
           this._isConnected = false;
           reject(error);
         });
